/* A relatively simple Chef server implementation in Go, as a learning project
 * to learn more about programming in Go. */

/*
 * Copyright (c) 2013-2014, Jeremy Bingham (<jbingham@gmail.com>)
 *
 * Licensed under the Apache License, Version 2.0 (the "License");
 * you may not use this file except in compliance with the License.
 * You may obtain a copy of the License at
 *
 *     http://www.apache.org/licenses/LICENSE-2.0
 *
 * Unless required by applicable law or agreed to in writing, software
 * distributed under the License is distributed on an "AS IS" BASIS,
 * WITHOUT WARRANTIES OR CONDITIONS OF ANY KIND, either express or implied.
 * See the License for the specific language governing permissions and
 * limitations under the License.
 */

package main

import (
	"compress/gzip"
	"crypto/tls"
	"encoding/gob"
	"encoding/json"
	"fmt"
	"github.com/ctdk/goas/v2/logger"
	"github.com/ctdk/goiardi/acl"
	"github.com/ctdk/goiardi/actor"
	"github.com/ctdk/goiardi/association"
	"github.com/ctdk/goiardi/authentication"
	"github.com/ctdk/goiardi/client"
	"github.com/ctdk/goiardi/config"
	"github.com/ctdk/goiardi/container"
	"github.com/ctdk/goiardi/cookbook"
	"github.com/ctdk/goiardi/databag"
	"github.com/ctdk/goiardi/datastore"
	"github.com/ctdk/goiardi/environment"
	"github.com/ctdk/goiardi/filestore"
	"github.com/ctdk/goiardi/group"
	"github.com/ctdk/goiardi/indexer"
	"github.com/ctdk/goiardi/loginfo"
	"github.com/ctdk/goiardi/node"
	"github.com/ctdk/goiardi/organization"
	"github.com/ctdk/goiardi/report"
	"github.com/ctdk/goiardi/role"
	"github.com/ctdk/goiardi/sandbox"
	"github.com/ctdk/goiardi/serfin"
	"github.com/ctdk/goiardi/shovey"
	"github.com/ctdk/goiardi/universe"
	"github.com/ctdk/goiardi/user"
	"github.com/ctdk/goiardi/util"
	"github.com/gorilla/mux"
	serfclient "github.com/hashicorp/serf/client"
	"net/http"
	"os"
	"os/signal"
	"path"
	"regexp"
	"strings"
	"syscall"
	"time"
)

type interceptHandler struct {
	router *mux.Router
}

func main() {
	config.ParseConfigOptions()

	/* Here goes nothing, db... */
	if config.UsingDB() {
		var derr error
		if config.Config.UseMySQL {
			datastore.Dbh, derr = datastore.ConnectDB("mysql", config.Config.MySQL)
		} else if config.Config.UsePostgreSQL {
			datastore.Dbh, derr = datastore.ConnectDB("postgres", config.Config.PostgreSQL)
		}
		if derr != nil {
			logger.Criticalf(derr.Error())
			os.Exit(1)
		}
	}

	gobRegister()
	ds := datastore.New()
	if config.Config.FreezeData {
		if config.Config.DataStoreFile != "" {
			uerr := ds.Load(config.Config.DataStoreFile)
			if uerr != nil {
				logger.Criticalf(uerr.Error())
				os.Exit(1)
			}
		}
		ierr := indexer.LoadIndex(config.Config.IndexFile)
		if ierr != nil {
			logger.Criticalf(ierr.Error())
			os.Exit(1)
		}
	}
	setSaveTicker()
	setLogEventPurgeTicker()

	/* handle import/export */
	if config.Config.DoExport {
		fmt.Printf("Exporting data to %s....\n", config.Config.ImpExFile)
		err := exportAll(config.Config.ImpExFile)
		if err != nil {
			logger.Criticalf("Something went wrong during the export: %s", err.Error())
			os.Exit(1)
		}
		fmt.Println("All done!")
		os.Exit(0)
	} else if config.Config.DoImport {
		fmt.Printf("Importing data from %s....\n", config.Config.ImpExFile)
		err := importAll(config.Config.ImpExFile)
		if err != nil {
			logger.Criticalf("Something went wrong during the import: %s", err.Error())
			os.Exit(1)
		}
		if config.Config.FreezeData {
			if config.Config.DataStoreFile != "" {
				ds := datastore.New()
				if err := ds.Save(config.Config.DataStoreFile); err != nil {
					logger.Errorf(err.Error())
				}
			}
			if err := indexer.SaveIndex(config.Config.IndexFile); err != nil {
				logger.Errorf(err.Error())
			}
		}
		if config.UsingDB() {
			datastore.Dbh.Close()
		}
		fmt.Println("All done.")
		os.Exit(0)
	}

	/* Set up serf */
	if config.Config.UseSerf {
		serferr := serfin.StartSerfin()
		if serferr != nil {
			logger.Criticalf(serferr.Error())
			os.Exit(1)
		}
		errch := make(chan error)
		go startEventMonitor(serfin.Serfer, errch)
		err := <-errch
		if err != nil {
			logger.Criticalf(err.Error())
			os.Exit(1)
		}
		startNodeMonitor()
	}

	/* Create default clients and users. Currently chef-validator,
	 * chef-webui, and admin. */
	createDefaultActors()
	handleSignals()

	muxer := mux.NewRouter()
	muxer.NotFoundHandler = http.HandlerFunc(notFoundHandler)
	// may need to set mux.StrictSlash(true)

	/* Register the various handlers, found in their own source files. */
	muxer.HandleFunc("/organizations", orgHandler)
	muxer.HandleFunc("/organizations/{org}", orgMainHandler)
	// This does not seem to be under organizations at all, so far, but
	// on the other hand chef-zero seems to provide for it being there.
	muxer.HandleFunc("/authenticate_user", authenticateUserHandler)
	muxer.HandleFunc("/users", userListHandler)
	muxer.HandleFunc("/users/{name}", userHandler)
	muxer.HandleFunc("/users/{name}/association_requests", userAssocHandler)
	muxer.HandleFunc("/users/{name}/association_requests/count", userAssocCountHandler)
	muxer.HandleFunc("/users/{name}/association_requests/{id}", userAssocIDHandler)
	muxer.HandleFunc("/users/{name}/organizations", userListOrgHandler)
	muxer.HandleFunc("/system_recovery", systemRecoveryHandler)
	// organization routes
	s := muxer.PathPrefix("/organizations/{org}/").Subrouter()
	// get the org tool routes out of the way, out of order
	s.HandleFunc("/association_requests/{id}", orgToolHandler)
	s.HandleFunc("/association_requests", orgToolHandler)
	s.HandleFunc("/_validator_key", orgToolHandler)
	s.HandleFunc("/clients", clientListHandler).Methods("GET")
	s.HandleFunc("/clients", clientCreateHandler).Methods("POST")
	s.HandleFunc("/clients", clientNoMethodHandler)
	s.HandleFunc("/clients/{name}", clientHandler)
	s.HandleFunc("/clients/{name}/_acl", clientACLHandler)
	s.HandleFunc("/clients/{name}/_acl/{perm}", clientACLPermHandler)
	// may be broken up more later
	s.HandleFunc("/containers", containerListHandler)
	s.HandleFunc("/containers/{name}", containerHandler)
	s.HandleFunc("/containers/{name}/_acl", containerACLHandler)
	s.HandleFunc("/containers/{name}/_acl/{perm}", containerACLPermHandler)
	s.HandleFunc("/cookbooks", cookbookHandler)
	s.HandleFunc("/cookbooks/{name}", cookbookHandler)
	s.HandleFunc("/cookbooks/{name}/_acl", cookbookACLHandler)
	s.HandleFunc("/cookbooks/{name}/_acl/{perm}", cookbookACLPermHandler)
	s.HandleFunc("/cookbooks/{name}/{version}", cookbookHandler)
	s.HandleFunc("/data", dataHandler)
	s.HandleFunc("/data/{name}", dataHandler)
	s.HandleFunc("/data/{name}/_acl", dataACLHandler)
	s.HandleFunc("/data/{name}/_acl/{perm}", dataACLPermHandler)
	s.HandleFunc("/data/{name}/{item}", dataHandler)
	s.HandleFunc("/environments", environmentHandler)
	s.HandleFunc("/environments/{name}", environmentHandler)
	s.HandleFunc("/environments/{name}/_acl", environmentACLHandler)
	s.HandleFunc("/environments/{name}/_acl/{perm}", environmentACLPermHandler)
	es := s.PathPrefix("/environments/{name}/").Subrouter()
	es.HandleFunc("/cookbooks", environmentHandler)
	es.HandleFunc("/cookbooks/{op_name}", environmentHandler)
	es.HandleFunc("/cookbook_versions", environmentHandler)
	es.HandleFunc("/nodes", environmentHandler)
	es.HandleFunc("/recipes", environmentHandler)
	es.HandleFunc("/roles/{op_name}", environmentHandler)
	s.HandleFunc("/events", eventListHandler)
	s.HandleFunc("/events/{id}", eventHandler)
	s.HandleFunc("/file_store/{chksum}", fileStoreHandler)
	s.HandleFunc("/groups", groupListHandler)
	s.HandleFunc("/groups/{group_name}", groupHandler)
	s.HandleFunc("/groups/{group_name}/_acl", groupACLHandler)
	s.HandleFunc("/groups/{group_name}/_acl/{perm}", groupACLPermHandler)
	s.HandleFunc("/nodes", nodeListHandler)
	s.HandleFunc("/nodes/{name}", nodeHandler)
	s.HandleFunc("/nodes/{name}/_acl", nodeACLHandler)
	s.HandleFunc("/nodes/{name}/_acl/{perm}", nodeACLPermHandler)
	s.HandleFunc("/organizations/_acl", orgACLHandler)
	s.HandleFunc("/organizations/_acl/{perm}", orgACLEditHandler)
	s.HandleFunc("/principals/{name}", principalHandler)
	s.HandleFunc("/reports/", reportHandler)
	s.HandleFunc("/reports/{foo}", reportHandler)
	s.HandleFunc("/reports/nodes/{node_name}/runs", reportHandler)
	s.HandleFunc("/reports/nodes/{node_name}/runs/{run_id}", reportHandler)
	s.HandleFunc("/reports/org/runs", reportHandler)
	s.HandleFunc("/reports/org/runs/{run_id}", reportHandler)
	s.HandleFunc("/roles", roleListHandler)
	s.HandleFunc("/roles/{name}", roleHandler)
	s.HandleFunc("/roles/{name}/_acl", roleACLHandler)
	s.HandleFunc("/roles/{name}/_acl/{perm}", roleACLPermHandler)
	s.HandleFunc("/roles/{name}/environments", roleHandler)
	s.HandleFunc("/roles/{name}/environments/{env_name}", roleHandler)
	s.HandleFunc("/sandboxes", sandboxHandler)
	s.HandleFunc("/sandboxes/{id}", sandboxHandler)
	s.Path("/search/reindex").HandlerFunc(reindexHandler)
	s.HandleFunc("/search", searchHandler)
	s.HandleFunc("/search/{index}", searchHandler)
	s.HandleFunc("/shovey/jobs", shoveyHandler)
	s.HandleFunc("/shovey/jobs/{job_id}", shoveyHandler)
	s.HandleFunc("/shovey/jobs/{job_id}/{node_name}", shoveyHandler)
	s.HandleFunc("/shovey/stream/{job_id}/{node_name}", shoveyHandler)
	s.HandleFunc("/status/{specif}/nodes", statusHandler)
	s.HandleFunc("/status/{specif}/{node_name}/{op}", statusHandler)
	s.HandleFunc("/users", userOrgListHandler)
	s.HandleFunc("/users/{name}", userOrgHandler)
	s.HandleFunc("/universe", universe.UniverseHandler)

	/* TODO: figure out how to handle the root & not found pages */
	muxer.HandleFunc("/", rootHandler)

	h := &interceptHandler{router: muxer}

	listenAddr := config.ListenAddr()
	var err error
<<<<<<< HEAD
	srv := &http.Server{Addr: listenAddr, Handler: h}
=======
	srv := &http.Server{Addr: listenAddr, Handler: &interceptHandler{}}
>>>>>>> c84ee288
	if config.Config.UseSSL {
		srv.TLSConfig = &tls.Config{MinVersion: tls.VersionTLS10}
		err = srv.ListenAndServeTLS(config.Config.SSLCert, config.Config.SSLKey)
	} else {
		err = srv.ListenAndServe()
	}
	if err != nil {
		logger.Criticalf("ListenAndServe: %s", err.Error())
		os.Exit(1)
	}
}

func rootHandler(w http.ResponseWriter, r *http.Request) {
	// TODO: make root do something useful
	return
}

func notFoundHandler(w http.ResponseWriter, r *http.Request) {
	w.Header().Set("Content-Type", "application/json")
	jsonErrorReport(w, r, "not found 12345", http.StatusNotFound)
	return
}

func (h *interceptHandler) ServeHTTP(w http.ResponseWriter, r *http.Request) {
	/* knife sometimes sends URL paths that start with //. Redirecting
	 * worked for GETs, but since it was breaking POSTs and screwing with
	 * GETs with query params, we just clean up the path and move on. */

	/* log the URL */
	logger.Debugf("Serving %s -- %s", r.URL.Path, r.Method)

	if r.Method != "CONNECT" {
		if p := cleanPath(r.URL.Path); p != r.URL.Path {
			r.URL.Path = p
		}
	}

	fstorere := regexp.MustCompile(`^/organizations/[^/]*/file_store`)
	/* Make configurable, I guess, but Chef wants it to be 1000000 */
	if !fstorere.MatchString(r.URL.Path) && r.ContentLength > config.Config.JSONReqMaxSize {
		http.Error(w, "Content-length too long!", http.StatusRequestEntityTooLarge)
		return
	} else if r.ContentLength > config.Config.ObjMaxSize {
		http.Error(w, "Content-length waaaaaay too long!", http.StatusRequestEntityTooLarge)
		return
	}

	w.Header().Set("X-Goiardi", "yes")
	w.Header().Set("X-Goiardi-Version", config.Version)
	w.Header().Set("X-Chef-Version", config.ChefVersion)
	apiInfo := fmt.Sprintf("flavor=osc;version:%s;goiardi=%s", config.ChefVersion, config.Version)
	w.Header().Set("X-Ops-API-Info", apiInfo)

	userID := r.Header.Get("X-OPS-USERID")
	if rs := r.Header.Get("X-Ops-Request-Source"); rs == "web" {
		/* If use-auth is on and disable-webui is on, and this is a
		 * webui connection, it needs to fail. */
		if config.Config.DisableWebUI {
			w.Header().Set("Content-Type", "application/json")
			logger.Warningf("Attempting to log in through webui, but webui is disabled")
			jsonErrorReport(w, r, "invalid action", http.StatusUnauthorized)
			return
		}

		/* Check that the user in question with the web request exists.
		 * If not, fail. */
		pathArray := strings.Split(r.URL.Path[1:], "/")
		var org *organization.Organization
		if pathArray[0] == "organizations" {
			var err util.Gerror
			org, err = organization.Get(pathArray[1])
			if err != nil {
				jsonErrorReport(w, r, err.Error(), err.Status())
				return
			}
		}
		u, uherr := actor.GetReqUser(org, userID)
		if uherr != nil {
			w.Header().Set("Content-Type", "application/json")
			logger.Warningf("Attempting to use invalid user %s through X-Ops-Request-Source = web", userID)
			jsonErrorReport(w, r, "invalid action", http.StatusUnauthorized)
			return
		}
		if org != nil && u.IsUser() && !u.IsAdmin() {
			_, aerr := association.GetAssoc(u.(*user.User), org)
			if aerr != nil {
				jsonErrorReport(w, r, aerr.Error(), aerr.Status())
				return
			}
		}
		userID = "pivotal"
	}
	/* Only perform the authorization check if that's configured. Bomb with
	 * an error if the check of the headers, timestamps, etc. fails. */
	/* No clue why /principals doesn't require authorization. Hrmph. */
	princre := regexp.MustCompile(`/organizations/[^/]*/principals`)
	if config.Config.UseAuth && !fstorere.MatchString(r.URL.Path) && !(princre.MatchString(r.URL.Path) && r.Method == "GET") {
		herr := authentication.CheckHeader(userID, r)
		if herr != nil {
			w.Header().Set("Content-Type", "application/json")
			logger.Errorf("Authorization failure: %s\n", herr.Error())
			w.Header().Set("Www-Authenticate", `X-Ops-Sign version="1.0" version="1.1" version="1.2"`)
			jsonErrorReport(w, r, herr.Error(), herr.Status())
			return
		}
	}

	// Experimental: decompress gzipped requests
	if r.Header.Get("Content-Encoding") == "gzip" {
		reader, err := gzip.NewReader(r.Body)
		if err != nil {
			w.Header().Set("Content-Type", "application/json")
			logger.Errorf("Failure decompressing gzipped request body: %s\n", err.Error())
			jsonErrorReport(w, r, err.Error(), http.StatusBadRequest)
			return
		}
		r.Body = reader
	}

	//http.DefaultServeMux.ServeHTTP(w, r)
	// Now instead of using the default ServeHTTP, we use the gorilla mux
	// one. We aren't able to use it directly, however, because the chef
	// clients and knife get unhappy unless we're able to do the above work
	// before serving the reuquests.
	h.router.ServeHTTP(w, r)
}

func cleanPath(p string) string {
	/* Borrowing cleanPath from net/http */
	if p == "" {
		return "/"
	}
	if p[0] != '/' {
		p = "/" + p
	}
	np := path.Clean(p)
	// path.Clean removes trailing slash except for root;
	// put the trailing slash back if necessary.
	if p[len(p)-1] == '/' && np != "/" {
		np += "/"
	}
	return np
}

// TODO: this has to change for organizations.
func createDefaultActors() {
	cworg, _ := organization.Get("default")
	if cworg == nil {
		if org, oerr := organization.New("default", "default org"); oerr != nil {
			logger.Criticalf(oerr.Error())
			os.Exit(1)
		} else {
			err := org.Save()
			if err != nil {
				logger.Criticalf(err.Error())
				os.Exit(1)
			}
			cworg = org
		}
	}
	if cwebui, _ := client.Get(cworg, "default-webui"); cwebui == nil {
		if webui, nerr := client.New(cworg, "default-webui"); nerr != nil {
			logger.Criticalf(nerr.Error())
			os.Exit(1)
		} else {
			webui.Admin = true
			pem, err := webui.GenerateKeys()
			if err != nil {
				logger.Criticalf(err.Error())
				os.Exit(1)
			}
			if config.Config.UseAuth {
				if fp, ferr := os.Create(fmt.Sprintf("%s/%s.pem", config.Config.ConfRoot, webui.Name)); ferr == nil {
					fp.Chmod(0600)
					fp.WriteString(pem)
					fp.Close()
				} else {
					logger.Criticalf(ferr.Error())
					os.Exit(1)
				}
			}

			webui.Save()
		}
	}

	if cvalid, _ := client.Get(cworg, "default-validator"); cvalid == nil {
		if validator, verr := client.New(cworg, "default-validator"); verr != nil {
			logger.Criticalf(verr.Error())
			os.Exit(1)
		} else {
			validator.Validator = true
			pem, err := validator.GenerateKeys()
			if err != nil {
				logger.Criticalf(err.Error())
				os.Exit(1)
			}
			if config.Config.UseAuth {
				if fp, ferr := os.Create(fmt.Sprintf("%s/%s.pem", config.Config.ConfRoot, validator.Name)); ferr == nil {
					fp.Chmod(0600)
					fp.WriteString(pem)
					fp.Close()
				} else {
					logger.Criticalf(ferr.Error())
					os.Exit(1)
				}
			}
			validator.Save()
		}
	}

	// the admin user is called 'pivotal' now with chef12 for some reason.
	if uadmin, _ := user.Get("pivotal"); uadmin == nil {
		if admin, aerr := user.New("pivotal"); aerr != nil {
			logger.Criticalf(aerr.Error())
			os.Exit(1)
		} else {
			admin.Admin = true
			pem, err := admin.GenerateKeys()
			if err != nil {
				logger.Criticalf(err.Error())
				os.Exit(1)
			}
			if config.Config.UseAuth {
				if fp, ferr := os.Create(fmt.Sprintf("%s/%s.pem", config.Config.ConfRoot, admin.Name)); ferr == nil {
					fp.Chmod(0600)
					fp.WriteString(pem)
					fp.Close()
				} else {
					logger.Criticalf(ferr.Error())
					os.Exit(1)
				}
			}
			if aerr := admin.Save(); aerr != nil {
				logger.Criticalf(aerr.Error())
				os.Exit(1)
			}
		}
	}

	environment.MakeDefaultEnvironment(cworg)

	return
}

func handleSignals() {
	c := make(chan os.Signal, 1)
	// SIGTERM is not exactly portable, but Go has a fake signal for it
	// with Windows so it being there should theoretically not break it
	// running on windows
	signal.Notify(c, os.Interrupt, syscall.SIGTERM, syscall.SIGHUP)

	// if we receive a SIGINT or SIGTERM, do cleanup here.
	go func() {
		for sig := range c {
			if sig == os.Interrupt || sig == syscall.SIGTERM {
				logger.Infof("cleaning up...")
				if config.Config.FreezeData {
					if config.Config.DataStoreFile != "" {
						ds := datastore.New()
						if err := ds.Save(config.Config.DataStoreFile); err != nil {
							logger.Errorf(err.Error())
						}
					}
					if err := indexer.SaveIndex(config.Config.IndexFile); err != nil {
						logger.Errorf(err.Error())
					}
				}
				if config.UsingDB() {
					datastore.Dbh.Close()
				}
				if config.Config.UseSerf {
					serfin.Serfer.Close()
				}
				os.Exit(0)
			} else if sig == syscall.SIGHUP {
				logger.Infof("Reloading configuration...")
				config.ParseConfigOptions()
			}
		}
	}()
}

func gobRegister() {
	e := new(environment.ChefEnvironment)
	gob.Register(e)
	c := new(cookbook.Cookbook)
	gob.Register(c)
	d := new(databag.DataBag)
	gob.Register(d)
	f := new(filestore.FileStore)
	gob.Register(f)
	n := new(node.Node)
	gob.Register(n)
	r := new(role.Role)
	gob.Register(r)
	s := new(sandbox.Sandbox)
	gob.Register(s)
	m := make(map[string]interface{})
	gob.Register(m)
	var si []interface{}
	gob.Register(si)
	i := new(indexer.Index)
	ic := new(indexer.IdxCollection)
	id := new(indexer.IdxDoc)
	gob.Register(i)
	gob.Register(ic)
	gob.Register(id)
	var ss []string
	gob.Register(ss)
	ms := make(map[string]string)
	gob.Register(ms)
	var smsi []map[string]interface{}
	gob.Register(smsi)
	msss := make(map[string][]string)
	gob.Register(msss)
	cc := new(client.Client)
	gob.Register(cc)
	uu := new(user.User)
	gob.Register(uu)
	li := new(loginfo.LogInfo)
	gob.Register(li)
	mis := map[int]interface{}{}
	gob.Register(mis)
	cbv := new(cookbook.CookbookVersion)
	gob.Register(cbv)
	dbi := new(databag.DataBagItem)
	gob.Register(dbi)
	rp := new(report.Report)
	gob.Register(rp)
	sv := new(shovey.Shovey)
	gob.Register(sv)
	svr := new(shovey.ShoveyRun)
	gob.Register(svr)
	svs := new(shovey.ShoveyRunStream)
	gob.Register(svs)
	ns := new(node.NodeStatus)
	gob.Register(ns)
	msi := make(map[string][]int)
	gob.Register(msi)
	o := new(organization.Organization)
	gob.Register(o)
	gob.Register(new(association.AssociationReq))
	gob.Register(new(association.Association))
	gob.Register(new(group.Group))
	gob.Register(new(container.Container))
	gob.Register(new(acl.ACL))
	gob.Register(new(acl.ACLitem))
}

func setSaveTicker() {
	if config.Config.FreezeData {
		ds := datastore.New()
		ticker := time.NewTicker(time.Second * time.Duration(config.Config.FreezeInterval))
		go func() {
			for _ = range ticker.C {
				if config.Config.DataStoreFile != "" {
					uerr := ds.Save(config.Config.DataStoreFile)
					if uerr != nil {
						logger.Errorf(uerr.Error())
					}
				}
				ierr := indexer.SaveIndex(config.Config.IndexFile)
				if ierr != nil {
					logger.Errorf(ierr.Error())
				}
			}
		}()
	}
}

func setLogEventPurgeTicker() {
	if config.Config.LogEventKeep != 0 {
		ticker := time.NewTicker(time.Second * time.Duration(60))
		go func() {
			for _ = range ticker.C {
				orgs := organization.AllOrganizations()
				var purged int64
				for _, org := range orgs {
					les, _ := loginfo.GetLogInfos(org, nil, 0, 1)
					if len(les) != 0 {
						p, err := loginfo.PurgeLogInfos(org, les[0].ID-config.Config.LogEventKeep)
						if err != nil {
							logger.Errorf(err.Error())
						}
						purged += p
					}
				}
				if purged != 0 {
					logger.Debugf("Purged %d events automatically", purged)
				}
			}
		}()
	}
}

func startEventMonitor(sc *serfclient.RPCClient, errch chan<- error) {
	ch := make(chan map[string]interface{}, 10)
	sh, err := sc.Stream("*", ch)
	if err != nil {
		errch <- err
		return
	}
	errch <- nil

	defer sc.Stop(sh)
	// watch the events and queries
	for e := range ch {
		logger.Debugf("Got an event: %v", e)
		eName, _ := e["Name"]
		switch eName {
		case "node_status":
			jsonPayload := make(map[string]string)
			err = json.Unmarshal(e["Payload"].([]byte), &jsonPayload)
			if err != nil {
				logger.Errorf(err.Error())
				continue
			}
			org, err := organization.Get(jsonPayload["organization"])
			if err != nil {
				logger.Errorf(err.Error())
				continue
			}
			n, _ := node.Get(org, jsonPayload["node"])
			if n == nil {
				logger.Errorf("No node %s", jsonPayload["node"])
				continue
			}
			nerr := n.UpdateStatus(jsonPayload["status"])
			if nerr != nil {
				logger.Errorf(nerr.Error())
				continue
			}
			r := map[string]string{"response": "ok"}
			response, _ := json.Marshal(r)
			var id uint64
			switch t := e["ID"].(type) {
			case int64:
				id = uint64(t)
			case uint64:
				id = t
			default:
				logger.Errorf("node_status ID %v type %T not int64 or uint64", e["ID"], e["ID"])
				continue
			}
			sc.Respond(id, response)
		}
	}
	return
}

func startNodeMonitor() {
	// Never do this if serf isn't set up
	if !config.Config.UseSerf {
		return
	}
	go func() {
		// wait 1 minute before starting to check for nodes being up
		time.Sleep(1 * time.Minute)
		ticker := time.NewTicker(time.Minute)
		for _ = range ticker.C {
			unseen, err := node.UnseenNodes()
			if err != nil {
				logger.Errorf(err.Error())
				continue
			}
			for _, n := range unseen {
				logger.Infof("Haven't seen %s for a while, marking as down", n.Name)
				err = n.UpdateStatus("down")
				if err != nil {
					logger.Errorf(err.Error())
					continue
				}
			}
		}
	}()
	return
}<|MERGE_RESOLUTION|>--- conflicted
+++ resolved
@@ -263,11 +263,7 @@
 
 	listenAddr := config.ListenAddr()
 	var err error
-<<<<<<< HEAD
 	srv := &http.Server{Addr: listenAddr, Handler: h}
-=======
-	srv := &http.Server{Addr: listenAddr, Handler: &interceptHandler{}}
->>>>>>> c84ee288
 	if config.Config.UseSSL {
 		srv.TLSConfig = &tls.Config{MinVersion: tls.VersionTLS10}
 		err = srv.ListenAndServeTLS(config.Config.SSLCert, config.Config.SSLKey)
