--- conflicted
+++ resolved
@@ -202,14 +202,9 @@
 func (ds *DataStore) SetNodeStatus(nodeName string, orgName string, obj interface{}, nsID ...int) error {
 	ds.m.Lock()
 	defer ds.m.Unlock()
-<<<<<<< HEAD
+	ds.updated = true
 	nsKey := ds.makeKey(joinStr("nodestatus-", orgName), "nodestatuses")
 	nsListKey := ds.makeKey(joinStr("nodestatuslist-", orgName), "nodestatuslists")
-=======
-	ds.updated = true
-	nsKey := ds.makeKey("nodestatus", "nodestatuses")
-	nsListKey := ds.makeKey("nodestatuslist", "nodestatuslists")
->>>>>>> c84ee288
 	a, _ := ds.dsc.Get(nsKey)
 	if a == nil {
 		a = make(map[int]interface{})
@@ -321,14 +316,9 @@
 func (ds *DataStore) DeleteNodeStatus(nodeName string, orgName string) error {
 	ds.m.Lock()
 	defer ds.m.Unlock()
-<<<<<<< HEAD
+	ds.updated = true
 	nsKey := ds.makeKey(joinStr("nodestatus-", orgName), "nodestatuses")
 	nsListKey := ds.makeKey(joinStr("nodestatuslist-", orgName), "nodestatuslists")
-=======
-	ds.updated = true
-	nsKey := ds.makeKey("nodestatus", "nodestatuses")
-	nsListKey := ds.makeKey("nodestatuslist", "nodestatuslists")
->>>>>>> c84ee288
 	a, _ := ds.dsc.Get(nsKey)
 	if a == nil {
 		err := fmt.Errorf("No statuses in the datastore")
@@ -390,12 +380,8 @@
 func (ds *DataStore) SetLogInfo(orgName string, obj interface{}, logID ...int) error {
 	ds.m.Lock()
 	defer ds.m.Unlock()
-<<<<<<< HEAD
+	ds.updated = true
 	arr := ds.getLogInfoMap(orgName)
-=======
-	ds.updated = true
-	arr := ds.getLogInfoMap()
->>>>>>> c84ee288
 	var nextID int
 	if logID != nil {
 		nextID = logID[0]
@@ -411,12 +397,8 @@
 func (ds *DataStore) DeleteLogInfo(orgName string, id int) error {
 	ds.m.Lock()
 	defer ds.m.Unlock()
-<<<<<<< HEAD
+	ds.updated = true
 	arr := ds.getLogInfoMap(orgName)
-=======
-	ds.updated = true
-	arr := ds.getLogInfoMap()
->>>>>>> c84ee288
 	delete(arr, id)
 	ds.setLogInfoMap(orgName, arr)
 	return nil
@@ -427,12 +409,8 @@
 func (ds *DataStore) PurgeLogInfoBefore(orgName string, id int) (int64, error) {
 	ds.m.Lock()
 	defer ds.m.Unlock()
-<<<<<<< HEAD
+	ds.updated = true
 	arr := ds.getLogInfoMap(orgName)
-=======
-	ds.updated = true
-	arr := ds.getLogInfoMap()
->>>>>>> c84ee288
 	newLogs := make(map[int]interface{})
 	var purged int64
 	for k, v := range arr {
