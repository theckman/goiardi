--- conflicted
+++ resolved
@@ -4,12 +4,9 @@
 * Add an easier option in the config file to specify log levels by name.
 * ipv6 already worked, but accidentally. Now it works in a more deliberate
   fashion, preventing mishaps with addresses, colons, and port numbers.
-<<<<<<< HEAD
+* Authentication protocol version 1.1 now supported.
 * Add an event log to log changes to objects like nodes, clients, etc. See the
   README or godocs for details.
-=======
-* Authentication protocol version 1.1 now supported.
->>>>>>> 23809690
 
 0.5.0
 -----
